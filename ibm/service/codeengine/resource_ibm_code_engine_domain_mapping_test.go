// Copyright IBM Corp. 2023 All Rights Reserved.
// Licensed under the Mozilla Public License v2.0

package codeengine_test

import (
	"encoding/base64"
	"fmt"
	"testing"

	"github.com/hashicorp/terraform-plugin-sdk/v2/helper/acctest"

	"github.com/hashicorp/terraform-plugin-sdk/v2/helper/resource"
	"github.com/hashicorp/terraform-plugin-sdk/v2/terraform"

	acc "github.com/IBM-Cloud/terraform-provider-ibm/ibm/acctest"
	"github.com/IBM-Cloud/terraform-provider-ibm/ibm/conns"
	"github.com/IBM-Cloud/terraform-provider-ibm/ibm/flex"
	"github.com/IBM/code-engine-go-sdk/codeenginev2"
)

const (
	CeTlsCert = "IBM_CODE_ENGINE_TLS_CERT"
	CeTlsKey  = "IBM_CODE_ENGINE_TLS_KEY"
)

func TestAccIbmCodeEngineDomainMappingBasic(t *testing.T) {
	var conf codeenginev2.DomainMapping

	app1Name := fmt.Sprintf("tf-app-domain-mapping-%d", acctest.RandIntRange(10, 1000))
	app2Name := fmt.Sprintf("tf-app-domain-mapping-%d", acctest.RandIntRange(10, 1000))
	secretName := fmt.Sprintf("tf-secret-domain-mapping-%d", acctest.RandIntRange(10, 1000))

	projectID := acc.CeProjectId
	domainMappingName := acc.CeDomainMappingName
	domainMappingTLSKey := decodeBase64EnvVar(acc.CeTLSKey, CeTlsKey)
	domainMappingTLSCert := decodeBase64EnvVar(acc.CeTLSCert, CeTlsCert)

	resource.Test(t, resource.TestCase{
		PreCheck:     func() { acc.TestAccPreCheckCodeEngine(t) },
		Providers:    acc.TestAccProviders,
		CheckDestroy: testAccCheckIbmCodeEngineDomainMappingDestroy,
		Steps: []resource.TestStep{
			{
				Config: testAccCheckIbmCodeEngineDomainMappingConfigBasic(projectID, app1Name, app2Name, domainMappingTLSKey, domainMappingTLSCert, secretName, app1Name, domainMappingName, "app1_instance"),
				Check: resource.ComposeAggregateTestCheckFunc(
					testAccCheckIbmCodeEngineDomainMappingExists("ibm_code_engine_domain_mapping.code_engine_domain_mapping_instance", conf),
					resource.TestCheckResourceAttrSet("ibm_code_engine_domain_mapping.code_engine_domain_mapping_instance", "id"),
					resource.TestCheckResourceAttrSet("ibm_code_engine_domain_mapping.code_engine_domain_mapping_instance", "href"),
					resource.TestCheckResourceAttrSet("ibm_code_engine_domain_mapping.code_engine_domain_mapping_instance", "status"),
					resource.TestCheckResourceAttrSet("ibm_code_engine_domain_mapping.code_engine_domain_mapping_instance", "cname_target"),
					resource.TestCheckResourceAttrSet("ibm_code_engine_domain_mapping.code_engine_domain_mapping_instance", "user_managed"),
					resource.TestCheckResourceAttrSet("ibm_code_engine_domain_mapping.code_engine_domain_mapping_instance", "visibility"),
					resource.TestCheckResourceAttr("ibm_code_engine_domain_mapping.code_engine_domain_mapping_instance", "project_id", projectID),
					resource.TestCheckResourceAttr("ibm_code_engine_domain_mapping.code_engine_domain_mapping_instance", "name", domainMappingName),
					resource.TestCheckResourceAttr("ibm_code_engine_domain_mapping.code_engine_domain_mapping_instance", "resource_type", "domain_mapping_v2"),
					resource.TestCheckResourceAttr("ibm_code_engine_domain_mapping.code_engine_domain_mapping_instance", "component.0.resource_type", "app_v2"),
					resource.TestCheckResourceAttr("ibm_code_engine_domain_mapping.code_engine_domain_mapping_instance", "component.0.name", app1Name),
					resource.TestCheckResourceAttr("ibm_code_engine_domain_mapping.code_engine_domain_mapping_instance", "tls_secret", secretName),
				),
			},
			{
				Config: testAccCheckIbmCodeEngineDomainMappingConfigBasic(projectID, app1Name, app2Name, domainMappingTLSKey, domainMappingTLSCert, secretName, app2Name, domainMappingName, "app2_instance"),
				Check: resource.ComposeAggregateTestCheckFunc(
					resource.TestCheckResourceAttrSet("ibm_code_engine_domain_mapping.code_engine_domain_mapping_instance", "id"),
					resource.TestCheckResourceAttrSet("ibm_code_engine_domain_mapping.code_engine_domain_mapping_instance", "href"),
					resource.TestCheckResourceAttrSet("ibm_code_engine_domain_mapping.code_engine_domain_mapping_instance", "status"),
					resource.TestCheckResourceAttrSet("ibm_code_engine_domain_mapping.code_engine_domain_mapping_instance", "cname_target"),
					resource.TestCheckResourceAttrSet("ibm_code_engine_domain_mapping.code_engine_domain_mapping_instance", "user_managed"),
					resource.TestCheckResourceAttrSet("ibm_code_engine_domain_mapping.code_engine_domain_mapping_instance", "visibility"),
					resource.TestCheckResourceAttr("ibm_code_engine_domain_mapping.code_engine_domain_mapping_instance", "project_id", projectID),
					resource.TestCheckResourceAttr("ibm_code_engine_domain_mapping.code_engine_domain_mapping_instance", "name", domainMappingName),
					resource.TestCheckResourceAttr("ibm_code_engine_domain_mapping.code_engine_domain_mapping_instance", "resource_type", "domain_mapping_v2"),
					resource.TestCheckResourceAttr("ibm_code_engine_domain_mapping.code_engine_domain_mapping_instance", "component.0.resource_type", "app_v2"),
					resource.TestCheckResourceAttr("ibm_code_engine_domain_mapping.code_engine_domain_mapping_instance", "component.0.name", app2Name),
					resource.TestCheckResourceAttr("ibm_code_engine_domain_mapping.code_engine_domain_mapping_instance", "tls_secret", secretName),
				),
			},
		},
	})
}

func testAccCheckIbmCodeEngineDomainMappingConfigBasic(projectID string, app1Name string, app2Name string, tlsKey string, tslCert string, secretName string, componentRefName string, domainMappingName string, dependsOn string) string {
	return fmt.Sprintf(`
		data "ibm_code_engine_project" "code_engine_project_instance" {
			project_id = "%s"
		}

		resource "ibm_code_engine_app" "code_engine_app1_instance" {
			project_id = data.ibm_code_engine_project.code_engine_project_instance.project_id
			image_reference = "icr.io/codeengine/helloworld"
			name = "%s"

			lifecycle {
				ignore_changes = [
					run_env_variables
				]
			}
		}

		resource "ibm_code_engine_app" "code_engine_app2_instance" {
			project_id = data.ibm_code_engine_project.code_engine_project_instance.project_id
			image_reference = "icr.io/codeengine/helloworld"
			name = "%s"

			lifecycle {
				ignore_changes = [
					run_env_variables
				]
			}
		}

		variable "tls_secret_data" {
			type = map(string)
  			default = {
   				"tls_key" = <<EOT
%s
EOT
				"tls_cert" = <<EOT
%s
EOT
			}
		}

		resource "ibm_code_engine_secret" "code_engine_secret_instance" {
			project_id = data.ibm_code_engine_project.code_engine_project_instance.project_id
			format = "tls"
			name = "%s"
			data = var.tls_secret_data
		}

	 	resource "ibm_code_engine_domain_mapping" "code_engine_domain_mapping_instance" {
			project_id = data.ibm_code_engine_project.code_engine_project_instance.project_id
			component {
				name = "%s"
				resource_type = "app_v2"
			}
			name = "%s"
			tls_secret = ibm_code_engine_secret.code_engine_secret_instance.name

			depends_on = [
    			ibm_code_engine_app.code_engine_%s
  			]
		}
	`, projectID, app1Name, app2Name, tlsKey, tslCert, secretName, componentRefName, domainMappingName, dependsOn)
}

func testAccCheckIbmCodeEngineDomainMappingExists(n string, obj codeenginev2.DomainMapping) resource.TestCheckFunc {

	return func(s *terraform.State) error {
		rs, ok := s.RootModule().Resources[n]
		if !ok {
			return fmt.Errorf("Not found: %s", n)
		}

		codeEngineClient, err := acc.TestAccProvider.Meta().(conns.ClientSession).CodeEngineV2()
		if err != nil {
			return err
		}

		getDomainMappingOptions := &codeenginev2.GetDomainMappingOptions{}

		parts, err := flex.SepIdParts(rs.Primary.ID, "/")
		if err != nil {
			return err
		}

		getDomainMappingOptions.SetProjectID(parts[0])
		getDomainMappingOptions.SetName(parts[1])

		domainMapping, _, err := codeEngineClient.GetDomainMapping(getDomainMappingOptions)
		if err != nil {
			return err
		}

		obj = *domainMapping
		return nil
	}
}

func testAccCheckIbmCodeEngineDomainMappingDestroy(s *terraform.State) error {
	codeEngineClient, err := acc.TestAccProvider.Meta().(conns.ClientSession).CodeEngineV2()
	if err != nil {
		return err
	}
	for _, rs := range s.RootModule().Resources {
		if rs.Type != "ibm_code_engine_domain_mapping" {
			continue
		}

		getDomainMappingOptions := &codeenginev2.GetDomainMappingOptions{}

		parts, err := flex.SepIdParts(rs.Primary.ID, "/")
		if err != nil {
			return err
		}

		getDomainMappingOptions.SetProjectID(parts[0])
		getDomainMappingOptions.SetName(parts[1])

		// Try to find the key
		_, response, err := codeEngineClient.GetDomainMapping(getDomainMappingOptions)

		if err == nil {
			return fmt.Errorf("code_engine_domain_mapping still exists: %s", rs.Primary.ID)
		} else if response.StatusCode != 404 {
			return fmt.Errorf("Error checking for code_engine_domain_mapping (%s) has been destroyed: %s", rs.Primary.ID, err)
		}
	}

	return nil
}

func decodeBase64EnvVar(base64Text string, envVar string) string {
	decodedText, err := base64.StdEncoding.DecodeString(base64Text)
	if err != nil {
<<<<<<< HEAD
		// fmt.Errorf("Error decoding environment variable %s: %s", envVar, err)
=======
		fmt.Printf("Error decoding environment variable %s: %s", envVar, err)
>>>>>>> cbdaf4cd
		return ""
	}
	return string(decodedText)
}<|MERGE_RESOLUTION|>--- conflicted
+++ resolved
@@ -214,11 +214,7 @@
 func decodeBase64EnvVar(base64Text string, envVar string) string {
 	decodedText, err := base64.StdEncoding.DecodeString(base64Text)
 	if err != nil {
-<<<<<<< HEAD
 		// fmt.Errorf("Error decoding environment variable %s: %s", envVar, err)
-=======
-		fmt.Printf("Error decoding environment variable %s: %s", envVar, err)
->>>>>>> cbdaf4cd
 		return ""
 	}
 	return string(decodedText)
